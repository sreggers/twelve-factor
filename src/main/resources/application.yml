--- conflicted
+++ resolved
@@ -25,18 +25,14 @@
     space: local-development
 ---
 spring:
-<<<<<<< HEAD
-  profiles: cloud
+  config:
+    activate:
+      on-profile: heroku
   datasource:
     url: ${vcap.services.twelve-factor-db.credentials.jdbc-url}
   jpa:
     hibernate:
       ddl-auto: update
-=======
-  config:
-    activate:
-      on-profile: heroku
->>>>>>> 2f168e40
 info:
   application:
     platform: Heroku
