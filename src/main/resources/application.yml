server:
  shutdown: graceful
spring:
  application:
    name: twelve-factor
  jpa:
    open-in-view: false
    hibernate:
<<<<<<< HEAD
      ddl-auto: validate
  flyway:
    baseline-on-migrate: true
---
spring:
  profiles: local
  datasource:
    url: jdbc:mysql://localhost:3306/database?user=root&password=root-password
=======
      ddl-auto: update
  flyway:
    enabled: false
management:
  endpoints:
    web:
      exposure:
        include: health,info
info:
  application:
    os: ${os.name}
---
spring:
  config:
    activate:
      on-profile: local
  datasource:
    url: jdbc:postgresql://localhost:5432/postgres
    username: postgres
    password: password
>>>>>>> 69d3621b
info:
  application:
    platform: Local Machine
    space: local-development
---
spring:
<<<<<<< HEAD
  profiles: cloud
  datasource:
    url: ${vcap.services.twelve-factor-db.credentials.jdbc-url}
=======
  config:
    activate:
      on-profile: heroku
>>>>>>> 69d3621b
info:
  application:
    platform: Heroku
    space: ${space.name}<|MERGE_RESOLUTION|>--- conflicted
+++ resolved
@@ -6,19 +6,10 @@
   jpa:
     open-in-view: false
     hibernate:
-<<<<<<< HEAD
-      ddl-auto: validate
-  flyway:
-    baseline-on-migrate: true
----
-spring:
-  profiles: local
-  datasource:
-    url: jdbc:mysql://localhost:3306/database?user=root&password=root-password
-=======
       ddl-auto: update
   flyway:
-    enabled: false
+    enabled: true
+    baseline-on-migrate: true
 management:
   endpoints:
     web:
@@ -36,22 +27,15 @@
     url: jdbc:postgresql://localhost:5432/postgres
     username: postgres
     password: password
->>>>>>> 69d3621b
 info:
   application:
     platform: Local Machine
     space: local-development
 ---
 spring:
-<<<<<<< HEAD
-  profiles: cloud
-  datasource:
-    url: ${vcap.services.twelve-factor-db.credentials.jdbc-url}
-=======
   config:
     activate:
       on-profile: heroku
->>>>>>> 69d3621b
 info:
   application:
     platform: Heroku
